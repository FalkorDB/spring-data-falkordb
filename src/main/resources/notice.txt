--- conflicted
+++ resolved
@@ -1,8 +1,4 @@
-<<<<<<< HEAD
 Spring Data FalkorDB 1.0.0-SNAPSHOT
-=======
-Spring Data Neo4j 8.0 RC1 (2025.1.0)
->>>>>>> 57a8b265
 Copyright 2011-2021 the original author or authors.
 
 Licensed under the Apache License, Version 2.0 (the "License");
