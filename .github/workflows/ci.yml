--- conflicted
+++ resolved
@@ -135,8 +135,4 @@
           ${{ runner.os }}-maven-
           
     - name: Run Checkstyle
-<<<<<<< HEAD
-      run: ./mvnw validate -B -Dlicense.skip=true
-=======
-      run: ./mvnw validate -B -Dcheckstyle.skip=true
->>>>>>> 21935387
+      run: ./mvnw validate -B -Dcheckstyle.skip=true -Dlicense.skip=true